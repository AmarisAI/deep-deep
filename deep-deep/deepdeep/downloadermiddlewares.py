--- conflicted
+++ resolved
@@ -1,12 +1,8 @@
 # -*- coding: utf-8 -*-
 import logging
 
-<<<<<<< HEAD
 from scrapy.downloadermiddlewares.httpproxy import HttpProxyMiddleware
-from scrapy.exceptions import IgnoreRequest, NotConfigured
-=======
-from scrapy.exceptions import IgnoreRequest  # type: ignore
->>>>>>> 06b946e5
+from scrapy.exceptions import IgnoreRequest, NotConfigured  # type: ignore
 
 from deepdeep.utils import get_domain
 
