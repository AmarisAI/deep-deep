#!/usr/bin/env python
from setuptools import setup, find_packages

setup(
    name='deep-deep',
    version='0.0',
    url='https://github.com/TeamHG-Memex/deep-deep',
    description='Adaptive web crawler using Q-Learning',
    # long_description=open('README.rst').read(),
    author='Mikhail Korobov',
    license='MIT',
    packages=find_packages(),
    include_package_data=True,
    zip_safe=False,
    classifiers=[
        'Framework :: Scrapy',
        'Development Status :: 3 - Alpha',
        'Environment :: Console',
        'Intended Audience :: Developers',
        'License :: OSI Approved :: BSD License',
        'Operating System :: OS Independent',
        'Programming Language :: Python',
        'Programming Language :: Python :: 3.5',
        'Topic :: Internet :: WWW/HTTP',
        'Topic :: Software Development :: Libraries :: Application Frameworks',
        'Topic :: Software Development :: Libraries :: Python Modules',
    ],
    install_requires=[
        'psutil',
        'scrapy >= 1.1',
        'scikit-learn >= 0.17.1',
        'joblib',
        'numpy',
        'scrapy-cdr',
<<<<<<< HEAD
        'autologin-middleware',
=======
        'json-lines >= 0.3.1',
        'html-text >= 0.1.1',
>>>>>>> 6463a60f
        'formasaurus[with_deps]',  # fixme: remove it
        'proxy-middleware',
    ],
)<|MERGE_RESOLUTION|>--- conflicted
+++ resolved
@@ -32,12 +32,9 @@
         'joblib',
         'numpy',
         'scrapy-cdr',
-<<<<<<< HEAD
         'autologin-middleware',
-=======
         'json-lines >= 0.3.1',
         'html-text >= 0.1.1',
->>>>>>> 6463a60f
         'formasaurus[with_deps]',  # fixme: remove it
         'proxy-middleware',
     ],
